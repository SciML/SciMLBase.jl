name = "SciMLBase"
uuid = "0bca4576-84f4-4d90-8ffe-ffa030f20462"
authors = ["Chris Rackauckas <accounts@chrisrackauckas.com> and contributors"]
<<<<<<< HEAD
version = "2.79.1"
=======
version = "2.80.0"
>>>>>>> ba51e902

[deps]
ADTypes = "47edcb42-4c32-4615-8424-f2b9edc5f35b"
Accessors = "7d9f7c33-5ae7-4f3b-8dc6-eff91059b697"
ArrayInterface = "4fba245c-0d91-5ea0-9b3e-6abc04ee57a9"
CommonSolve = "38540f10-b2f7-11e9-35d8-d573e4eb0ff2"
ConstructionBase = "187b0558-2788-49d3-abe0-74a17ed4e7c9"
Distributed = "8ba89e20-285c-5b6f-9357-94700520ee1b"
DocStringExtensions = "ffbed154-4ef7-542d-bbb7-c09d3a79fcae"
EnumX = "4e289a0a-7415-4d19-859d-a7e5c4648b56"
FunctionWrappersWrappers = "77dc65aa-8811-40c2-897b-53d922fa7daf"
IteratorInterfaceExtensions = "82899510-4779-5014-852e-03e436cf321d"
LinearAlgebra = "37e2e46d-f89d-539d-b4ee-838fcccc9c8e"
Logging = "56ddb016-857b-54e1-b83d-db4d58db5568"
Markdown = "d6f4376e-aef5-505a-96c1-9c027394607a"
Moshi = "2e0e35c7-a2e4-4343-998d-7ef72827ed2d"
PrecompileTools = "aea7be01-6a6a-4083-8856-8a6e6704d82a"
Preferences = "21216c6a-2e73-6563-6e65-726566657250"
Printf = "de0858da-6303-5e67-8744-51eddeeeb8d7"
RecipesBase = "3cdcf5f2-1ef4-517c-9805-6587b60abb01"
RecursiveArrayTools = "731186ca-8d62-57ce-b412-fbd966d074cd"
Reexport = "189a3867-3050-52da-a836-e630ba90ab69"
RuntimeGeneratedFunctions = "7e49a35a-f44a-4d26-94aa-eba1b4ca6b47"
SciMLOperators = "c0aeaf25-5076-4817-a8d5-81caf7dfa961"
SciMLStructures = "53ae85a6-f571-4167-b2af-e1d143709226"
StaticArraysCore = "1e83bf80-4336-4d27-bf5d-d5a4f845583c"
Statistics = "10745b16-79ce-11e8-11f9-7d13ad32a3b2"
SymbolicIndexingInterface = "2efcf032-c050-4f8e-a9bb-153293bab1f5"

[weakdeps]
ChainRules = "082447d4-558c-5d27-93f4-14fc19e9eca2"
ChainRulesCore = "d360d2e6-b24c-11e9-a2a3-2a2ae2dbcce4"
MLStyle = "d8e11817-5142-5d16-987a-aa16d5891078"
Makie = "ee78f7c6-11fb-53f2-987a-cfe4a2b5a57a"
PartialFunctions = "570af359-4316-4cb7-8c74-252c00c2016b"
PyCall = "438e738f-606a-5dbb-bf0a-cddfbfd45ab0"
PythonCall = "6099a3de-0909-46bc-b1f4-468b9a2dfc0d"
RCall = "6f49c342-dc21-5d91-9882-a32aef131414"
Zygote = "e88e6eb3-aa80-5325-afca-941959d7151f"

[extensions]
SciMLBaseChainRulesCoreExt = "ChainRulesCore"
SciMLBaseMLStyleExt = "MLStyle"
SciMLBaseMakieExt = "Makie"
SciMLBasePartialFunctionsExt = "PartialFunctions"
SciMLBasePyCallExt = "PyCall"
SciMLBasePythonCallExt = "PythonCall"
SciMLBaseRCallExt = "RCall"
SciMLBaseZygoteExt = ["Zygote", "ChainRulesCore"]

[compat]
ADTypes = "0.2.5,1.0.0"
Accessors = "0.1.36"
ArrayInterface = "7.6"
ChainRules = "1.58.0"
ChainRulesCore = "1.18"
CommonSolve = "0.2.4"
ConstructionBase = "1.5"
DataFrames = "1.6"
Distributed = "1.10"
DocStringExtensions = "0.9"
EnumX = "1"
ForwardDiff = "0.10.36, 1"
FunctionWrappersWrappers = "0.1.3"
IteratorInterfaceExtensions = "^1"
LinearAlgebra = "1.10"
Logging = "1.10"
MLStyle = "0.4.17"
Makie = "0.20, 0.21, 0.22"
Markdown = "1.10"
Moshi = "0.3"
NonlinearSolve = "3, 4"
PartialFunctions = "1.1"
PrecompileTools = "1.2"
Preferences = "1.3"
Printf = "1.10"
PyCall = "1.96"
PythonCall = "0.9.15"
RCall = "0.14.0"
RecipesBase = "1.3.4"
RecursiveArrayTools = "3.27.2"
Reexport = "1"
RuntimeGeneratedFunctions = "0.5.12"
SciMLOperators = "0.3.13"
SciMLStructures = "1.1"
StableRNGs = "1.0"
StaticArrays = "1.7"
StaticArraysCore = "1.4"
Statistics = "1.10"
SymbolicIndexingInterface = "0.3.36"
Tables = "1.11"
Zygote = "0.6.67, 0.7"
julia = "1.10"

[extras]
Aqua = "4c88cf16-eb10-579e-8560-4a9242c79595"
ChainRulesCore = "d360d2e6-b24c-11e9-a2a3-2a2ae2dbcce4"
DataFrames = "a93c6f00-e57d-5684-b7b6-d8193f3e46c0"
DelayDiffEq = "bcd4f6db-9728-5f36-b5f7-82caef46ccdb"
ForwardDiff = "f6369f11-7733-5829-9624-2563aa707210"
MLStyle = "d8e11817-5142-5d16-987a-aa16d5891078"
NonlinearSolve = "8913a72c-1f9b-4ce2-8d82-65094dcecaec"
OrdinaryDiffEq = "1dea7af3-3e70-54e6-95c3-0bf5283fa5ed"
PartialFunctions = "570af359-4316-4cb7-8c74-252c00c2016b"
Pkg = "44cfe95a-1eb2-52ea-b672-e2afdf69b78f"
Plots = "91a5bcdd-55d7-5caf-9e0b-520d859cae80"
RCall = "6f49c342-dc21-5d91-9882-a32aef131414"
SafeTestsets = "1bc83da4-3b8d-516f-aca4-4fe02f6d838f"
Serialization = "9e88b42a-f829-5b0c-bbe9-9e923198166b"
StableRNGs = "860ef19b-820b-49d6-a774-d7a799459cd3"
StaticArrays = "90137ffa-7385-5640-81b9-e52037218182"
StochasticDiffEq = "789caeaf-c7a9-5a7d-9973-96adeb23e2a0"
Tables = "bd369af6-aec1-5ad0-b16a-f7cc5008161c"
Test = "8dfed614-e22c-5e08-85e1-65c5234f0b40"
UnicodePlots = "b8865327-cd53-5732-bb35-84acbb429228"
Zygote = "e88e6eb3-aa80-5325-afca-941959d7151f"

[targets]
test = ["Pkg", "Plots", "UnicodePlots", "SafeTestsets", "Serialization", "Test", "StableRNGs", "StaticArrays", "StochasticDiffEq", "Aqua", "Zygote", "PartialFunctions", "DataFrames", "NonlinearSolve", "OrdinaryDiffEq", "ForwardDiff", "Tables", "MLStyle"]<|MERGE_RESOLUTION|>--- conflicted
+++ resolved
@@ -1,11 +1,7 @@
 name = "SciMLBase"
 uuid = "0bca4576-84f4-4d90-8ffe-ffa030f20462"
 authors = ["Chris Rackauckas <accounts@chrisrackauckas.com> and contributors"]
-<<<<<<< HEAD
-version = "2.79.1"
-=======
-version = "2.80.0"
->>>>>>> ba51e902
+version = "2.80.1"
 
 [deps]
 ADTypes = "47edcb42-4c32-4615-8424-f2b9edc5f35b"
