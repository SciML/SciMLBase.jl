name = "SciMLBase"
uuid = "0bca4576-84f4-4d90-8ffe-ffa030f20462"
authors = ["Chris Rackauckas <accounts@chrisrackauckas.com> and contributors"]
version = "2.7.3"

[deps]
ADTypes = "47edcb42-4c32-4615-8424-f2b9edc5f35b"
ArrayInterface = "4fba245c-0d91-5ea0-9b3e-6abc04ee57a9"
CommonSolve = "38540f10-b2f7-11e9-35d8-d573e4eb0ff2"
ConstructionBase = "187b0558-2788-49d3-abe0-74a17ed4e7c9"
Distributed = "8ba89e20-285c-5b6f-9357-94700520ee1b"
DocStringExtensions = "ffbed154-4ef7-542d-bbb7-c09d3a79fcae"
EnumX = "4e289a0a-7415-4d19-859d-a7e5c4648b56"
FillArrays = "1a297f60-69ca-5386-bcde-b61e274b549b"
FunctionWrappersWrappers = "77dc65aa-8811-40c2-897b-53d922fa7daf"
IteratorInterfaceExtensions = "82899510-4779-5014-852e-03e436cf321d"
LinearAlgebra = "37e2e46d-f89d-539d-b4ee-838fcccc9c8e"
Logging = "56ddb016-857b-54e1-b83d-db4d58db5568"
Markdown = "d6f4376e-aef5-505a-96c1-9c027394607a"
PrecompileTools = "aea7be01-6a6a-4083-8856-8a6e6704d82a"
Preferences = "21216c6a-2e73-6563-6e65-726566657250"
Printf = "de0858da-6303-5e67-8744-51eddeeeb8d7"
QuasiMonteCarlo = "8a4e6c94-4038-4cdc-81c3-7e6ffdb2a71b"
RecipesBase = "3cdcf5f2-1ef4-517c-9805-6587b60abb01"
RecursiveArrayTools = "731186ca-8d62-57ce-b412-fbd966d074cd"
Reexport = "189a3867-3050-52da-a836-e630ba90ab69"
RuntimeGeneratedFunctions = "7e49a35a-f44a-4d26-94aa-eba1b4ca6b47"
SciMLOperators = "c0aeaf25-5076-4817-a8d5-81caf7dfa961"
StaticArraysCore = "1e83bf80-4336-4d27-bf5d-d5a4f845583c"
Statistics = "10745b16-79ce-11e8-11f9-7d13ad32a3b2"
SymbolicIndexingInterface = "2efcf032-c050-4f8e-a9bb-153293bab1f5"
Tables = "bd369af6-aec1-5ad0-b16a-f7cc5008161c"
TruncatedStacktraces = "781d530d-4396-4725-bb49-402e4bee1e77"

[weakdeps]
ChainRulesCore = "d360d2e6-b24c-11e9-a2a3-2a2ae2dbcce4"
PartialFunctions = "570af359-4316-4cb7-8c74-252c00c2016b"
PyCall = "438e738f-606a-5dbb-bf0a-cddfbfd45ab0"
PythonCall = "6099a3de-0909-46bc-b1f4-468b9a2dfc0d"
RCall = "6f49c342-dc21-5d91-9882-a32aef131414"
Zygote = "e88e6eb3-aa80-5325-afca-941959d7151f"

[extensions]
SciMLBaseChainRulesCoreExt = "ChainRulesCore"
SciMLBasePartialFunctionsExt = "PartialFunctions"
SciMLBasePyCallExt = "PyCall"
SciMLBasePythonCallExt = "PythonCall"
SciMLBaseRCallExt = "RCall"
SciMLBaseZygoteExt = "Zygote"

[compat]
ADTypes = "0.1.3, 0.2"
ArrayInterface = "6, 7"
ChainRulesCore = "1.16"
CommonSolve = "0.2.4"
ConstructionBase = "1"
Distributed = "1.9"
DocStringExtensions = "0.8, 0.9"
EnumX = "1"
FillArrays = "1.6"
FunctionWrappersWrappers = "0.1.3"
IteratorInterfaceExtensions = "^0.1, ^1"
LinearAlgebra = "1.9"
Logging = "1.9"
Markdown = "1.9"
PartialFunctions = "1.1"
PrecompileTools = "1"
Preferences = "1.3"
Printf = "1.9"
RCall = "0.13.18"
RecipesBase = "0.7.0, 0.8, 1.0"
RecursiveArrayTools = "2.33"
Reexport = "1"
RuntimeGeneratedFunctions = "0.5"
SciMLOperators = "0.1.18, 0.2, 0.3"
StaticArrays = "1"
StaticArraysCore = "1"
Statistics = "1"
SymbolicIndexingInterface = "0.2"
Tables = "1"
TruncatedStacktraces = "1"
<<<<<<< HEAD
QuasiMonteCarlo = "0.3"
ZygoteRules = "0.2"
julia = "1.6"
=======
Zygote = "0.6"
julia = "1.9"
>>>>>>> ffe68aeb

[extras]
Aqua = "4c88cf16-eb10-579e-8560-4a9242c79595"
ChainRulesCore = "d360d2e6-b24c-11e9-a2a3-2a2ae2dbcce4"
DelayDiffEq = "bcd4f6db-9728-5f36-b5f7-82caef46ccdb"
OrdinaryDiffEq = "1dea7af3-3e70-54e6-95c3-0bf5283fa5ed"
PartialFunctions = "570af359-4316-4cb7-8c74-252c00c2016b"
Pkg = "44cfe95a-1eb2-52ea-b672-e2afdf69b78f"
PyCall = "438e738f-606a-5dbb-bf0a-cddfbfd45ab0"
PythonCall = "6099a3de-0909-46bc-b1f4-468b9a2dfc0d"
RCall = "6f49c342-dc21-5d91-9882-a32aef131414"
SafeTestsets = "1bc83da4-3b8d-516f-aca4-4fe02f6d838f"
StaticArrays = "90137ffa-7385-5640-81b9-e52037218182"
StochasticDiffEq = "789caeaf-c7a9-5a7d-9973-96adeb23e2a0"
Test = "8dfed614-e22c-5e08-85e1-65c5234f0b40"
Zygote = "e88e6eb3-aa80-5325-afca-941959d7151f"

[targets]
test = ["Pkg", "PyCall", "PythonCall", "SafeTestsets", "Test", "StaticArrays", "StochasticDiffEq", "Aqua", "Zygote", "PartialFunctions"]<|MERGE_RESOLUTION|>--- conflicted
+++ resolved
@@ -79,14 +79,9 @@
 SymbolicIndexingInterface = "0.2"
 Tables = "1"
 TruncatedStacktraces = "1"
-<<<<<<< HEAD
 QuasiMonteCarlo = "0.3"
-ZygoteRules = "0.2"
-julia = "1.6"
-=======
 Zygote = "0.6"
 julia = "1.9"
->>>>>>> ffe68aeb
 
 [extras]
 Aqua = "4c88cf16-eb10-579e-8560-4a9242c79595"
