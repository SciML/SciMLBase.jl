@doc doc"""

Defines a linear system problem.
Documentation Page: http://linearsolve.sciml.ai/dev/basics/LinearProblem/

## Mathematical Specification of a Linear Problem

### Concrete LinearProblem

To define a `LinearProblem`, you simply need to give the `AbstractMatrix` ``A``
and an `AbstractVector` ``b`` which defines the linear system:

```math
Au = b
```

### Matrix-Free LinearProblem

For matrix-free versions, the specification of the problem is given by an
operator `A(u,p,t)` which computes `A*u`, or in-place as `A(du,u,p,t)`. These
are specified via the `AbstractSciMLOperator` interface. For more details, see
the [SciMLBase Documentation](https://scimlbase.sciml.ai/dev/).

Note that matrix-free versions of LinearProblem definitions are not compatible
with all solvers. To check a solver for compatibility, use the function xxxxx.

## Problem Type

### Constructors

Optionally, an initial guess ``u₀`` can be supplied which is used for iterative
methods.

```julia
LinearProblem{isinplace}(A,x,p=NullParameters();u0=nothing,kwargs...)
LinearProblem(f::AbstractDiffEqOperator,u0,p=NullParameters();u0=nothing,kwargs...)
```

`isinplace` optionally sets whether the function is in-place or not, i.e. whether
the solvers are allowed to mutate. By default this is true for `AbstractMatrix`,
and for `AbstractSciMLOperator`s it matches the choice of the operator definition.

Parameters are optional, and if not given, then a `NullParameters()` singleton
will be used, which will throw nice errors if you try to index non-existent
parameters. Any extra keyword arguments are passed on to the solvers.

### Fields

* `A`: The representation of the linear operator.
* `b`: The right-hand side of the linear system.
* `p`: The parameters for the problem. Defaults to `NullParameters`. Currently unused.
* `u0`: The initial condition used by iterative solvers.
* `kwargs`: The keyword arguments passed on to the solvers.
"""
struct LinearProblem{uType, isinplace, F, bType, P, K} <:
       AbstractLinearProblem{bType, isinplace}
    A::F
    b::bType
    u0::uType
    p::P
    kwargs::K
    @add_kwonly function LinearProblem{iip}(A, b, p = NullParameters(); u0 = nothing,
                                            kwargs...) where {iip}
        new{typeof(u0), iip, typeof(A), typeof(b), typeof(p), typeof(kwargs)}(A, b, u0, p,
                                                                              kwargs)
    end
end

function LinearProblem(A, b, args...; kwargs...)
    if A isa AbstractArray
        LinearProblem{true}(A, b, args...; kwargs...)
    elseif A isa Number
        LinearProblem{false}(A, b, args...; kwargs...)
    else
        LinearProblem{isinplace(A, 4)}(A, b, args...; kwargs...)
    end
end

@doc doc"""

Defines a nonlinear system problem.
Documentation Page: https://nonlinearsolve.sciml.ai/dev/basics/NonlinearProblem/

## Mathematical Specification of a Nonlinear Problem

To define a Nonlinear Problem, you simply need to give the function ``f``
which defines the nonlinear system:

```math
f(u,p) = 0
```

and an initial guess ``u₀`` of where `f(u,p)=0`. `f` should be specified as `f(u,p)`
(or in-place as `f(du,u,p)`), and `u₀` should be an AbstractArray (or number)
whose geometry matches the desired geometry of `u`. Note that we are not limited
to numbers or vectors for `u₀`; one is allowed to provide `u₀` as arbitrary
matrices / higher-dimension tensors as well.

## Problem Type

### Constructors

```julia
NonlinearProblem(f::NonlinearFunction,u0,p=NullParameters();kwargs...)
NonlinearProblem{isinplace}(f,u0,p=NullParameters();kwargs...)
```

`isinplace` optionally sets whether the function is in-place or not. This is
determined automatically, but not inferred.

Parameters are optional, and if not given, then a `NullParameters()` singleton
will be used, which will throw nice errors if you try to index non-existent
parameters. Any extra keyword arguments are passed on to the solvers. For example,
if you set a `callback` in the problem, then that `callback` will be added in
every solve call.

For specifying Jacobians and mass matrices, see the [NonlinearFunctions](@ref nonlinearfunctions)
page.

### Fields

* `f`: The function in the problem.
* `u0`: The initial guess for the steady state.
* `p`: The parameters for the problem. Defaults to `NullParameters`.
* `kwargs`: The keyword arguments passed on to the solvers.
"""
struct NonlinearProblem{uType, isinplace, P, F, K} <:
       AbstractNonlinearProblem{uType, isinplace}
    f::F
    u0::uType
    p::P
    kwargs::K
    @add_kwonly function NonlinearProblem{iip}(f::AbstractNonlinearFunction{iip}, u0,
                                               p = NullParameters(); kwargs...) where {iip}
        new{typeof(u0), iip, typeof(p), typeof(f), typeof(kwargs)}(f, u0, p, kwargs)
    end

    """
    $(SIGNATURES)

    Define a steady state problem using the given function.
    `isinplace` optionally sets whether the function is inplace or not.
    This is determined automatically, but not inferred.
    """
    function NonlinearProblem{iip}(f, u0, p = NullParameters()) where {iip}
        NonlinearProblem{iip}(NonlinearFunction{iip}(f), u0, p)
    end
end

"""
$(SIGNATURES)

Define a steady state problem using an instance of
[`AbstractNonlinearFunction`](@ref AbstractNonlinearFunction).
"""
function NonlinearProblem(f::AbstractNonlinearFunction, u0, p = NullParameters(); kwargs...)
    NonlinearProblem{isinplace(f)}(f, u0, p; kwargs...)
end

function NonlinearProblem(f, u0, p = NullParameters(); kwargs...)
    NonlinearProblem(NonlinearFunction(f), u0, p; kwargs...)
end

"""
$(SIGNATURES)

Define a steady state problem from a standard ODE problem.
"""
function NonlinearProblem(prob::AbstractNonlinearProblem)
    NonlinearProblem{isinplace(prob)}(prob.f, prob.u0, prob.p)
end

@doc doc"""

Defines an integral problem.
Documentation Page: https://github.com/SciML/Integrals.jl

## Mathematical Specification of a Integral Problem

Integral problems are multi-dimensional integrals defined as:

```math
\int_{lb}^{ub} f(u,p) du
```

where ``p`` are parameters. `u` is a `Number` or `AbstractArray`
whose geometry matches the space being integrated.

## Problem Type

### Constructors

IntegralProblem{iip}(f,lb,ub,p=NullParameters();
                  nout=1, batch = 0, kwargs...)

- f: the integrand, `dx=f(x,p)` for out-of-place or `f(dx,x,p)` for in-place.
- lb: Either a number or vector of lower bounds.
- ub: Either a number or vector of upper bounds.
- p: The parameters associated with the problem.
- nout: The output size of the function f. Defaults to 1, i.e., a scalar integral output.
- batch: The preferred number of points to batch. This allows user-side parallelization 
  of the integrand. If batch != 0, then each x[:,i] is a different point of the integral 
  to calculate, and the output should be nout x batchsize. Note that batch is a suggestion 
  for the number of points, and it is not necessarily true that batch is the same as 
  batchsize in all algorithms.
- kwargs:: Keyword arguments copied to the solvers.

Additionally, we can supply iip like IntegralProblem{iip}(...) as true or false to declare at 
compile time whether the integrator function is in-place.

### Fields

The fields match the names of the constructor arguments.
"""
<<<<<<< HEAD
struct IntegralProblem{isinplace,P,F,L,U,N,B,K} <: AbstractIntegralProblem{isinplace}
=======
struct IntegralProblem{isinplace, P, F, L, U, K} <: AbstractIntegralProblem{isinplace}
>>>>>>> cdc4b261
    f::F
    lb::L
    ub::U
    nout::N
    p::P
    batch::B
    kwargs::K
<<<<<<< HEAD
    @add_kwonly function IntegralProblem{iip}(f, lb, ub, p=NullParameters();
        nout=1,
        batch=0, kwargs...) where {iip}
        new{iip,typeof(p),typeof(f),typeof(lb),
            typeof(ub),typeof(nout),typeof(batch),typeof(kwargs)}(f, lb, ub, nout, p, batch, kwargs)
=======
    @add_kwonly function IntegralProblem{iip}(f, lb, ub, p = NullParameters();
                                              nout = 1,
                                              batch = 0, kwargs...) where {iip}
        new{iip, typeof(p), typeof(f), typeof(lb),
            typeof(ub), typeof(kwargs)}(f, lb, ub, nout, p, batch, kwargs)
>>>>>>> cdc4b261
    end
end

function IntegralProblem(f, lb, ub, args...; kwargs...)
    IntegralProblem{isinplace(f, 3)}(f, lb, ub, args...; kwargs...)
end

struct QuadratureProblem end
@deprecate QuadratureProblem(args...; kwargs...) IntegralProblem(args...; kwargs...)

@doc doc"""

Defines a optimization problem.
Documentation Page: https://galacticoptim.sciml.ai/dev/API/optimization_problem/

## Mathematical Specification of a Optimization Problem

To define an Optimization Problem, you simply need to give the function ``f``
which defines the cost function to minimize:

```math
min_u f(u,p)
```

``u₀`` is an initial guess of the minimum. `f` should be specified as `f(u,p)`
and `u₀` should be an AbstractArray (or number) whose geometry matches the 
desired geometry of `u`. Note that we are not limited to numbers or vectors 
for `u₀`; one is allowed to provide `u₀` as arbitrary matrices / 
higher-dimension tensors as well.

## Problem Type

### Constructors

```julia
OptimizationProblem{iip}(f, x, p = SciMLBase.NullParameters(),;
                        lb = nothing,
                        ub = nothing,
                        lcons = nothing,
                        ucons = nothing,
                        sense = nothing,
                        kwargs...)
```

`isinplace` optionally sets whether the function is in-place or not. This is
determined automatically, but not inferred. Note that for OptimizationProblem,
in-place only refers to the Jacobian and Hessian functions, and thus by default
if the `OptimizationFunction` is not defined directly then `iip = true` is
done by default.

Parameters are optional, and if not given, then a `NullParameters()` singleton
will be used, which will throw nice errors if you try to index non-existent
parameters. Any extra keyword arguments are passed on to the solvers. For example,
if you set a `callback` in the problem, then that `callback` will be added in
every solve call.

`lb` and `ub` are the upper and lower bounds for box constraints on the
optimization. They should be an `AbstractArray` matching the geometry of `u`,
where `(lb[I],ub[I])` is the box constraint (lower and upper bounds)
for `u[I]`.

`lcons` and `ucons` are the upper and lower bounds for equality constraints on the
optimization. They should be an `AbstractArray` matching the geometry of `u`,
where `(lcons[I],ucons[I])` is the constraint (lower and upper bounds)
for `cons[I]`.

If `f` is a standard Julia function, it is automatically converted into an
`OptimizationFunction` with `NoAD()`, i.e., no automatic generation
of the derivative functions.

Any extra keyword arguments are captured to be sent to the optimizers.

### Fields

* `f`: The function in the problem.
* `u0`: The initial guess for the optima.
* `p`: The parameters for the problem. Defaults to `NullParameters`.
* `lb`: the lower bounds for the optimization of `u`.
* `ub`: the upper bounds for the optimization of `u`.
* `lcons`:
* `ucons`:
* `sense`:
* `kwargs`: The keyword arguments passed on to the solvers.
"""
struct OptimizationProblem{iip, F, uType, P, B, LC, UC, S, K} <:
       AbstractOptimizationProblem{isinplace}
    f::F
    u0::uType
    p::P
    lb::B
    ub::B
    lcons::LC
    ucons::UC
    sense::S
    kwargs::K
    @add_kwonly function OptimizationProblem{iip}(f::OptimizationFunction{iip}, u0,
                                                  p = NullParameters();
                                                  lb = nothing, ub = nothing,
                                                  lcons = nothing, ucons = nothing,
                                                  sense = nothing, kwargs...) where {iip}
        if xor(lb === nothing, ub === nothing)
            error("If any of `lb` or `ub` is provided, both must be provided.")
        end
        new{iip, typeof(f), typeof(u0), typeof(p),
            typeof(lb), typeof(lcons), typeof(ucons),
            typeof(sense), typeof(kwargs)}(f, u0, p, lb, ub, lcons, ucons, sense, kwargs)
    end
end

function OptimizationProblem(f::OptimizationFunction, args...; kwargs...)
    OptimizationProblem{isinplace(f)}(f, args...; kwargs...)
end
function OptimizationProblem(f, args...; kwargs...)
    OptimizationProblem{true}(OptimizationFunction{true}(f), args...; kwargs...)
end

isinplace(f::OptimizationFunction{iip}) where {iip} = iip
isinplace(f::OptimizationProblem{iip}) where {iip} = iip<|MERGE_RESOLUTION|>--- conflicted
+++ resolved
@@ -212,11 +212,7 @@
 
 The fields match the names of the constructor arguments.
 """
-<<<<<<< HEAD
-struct IntegralProblem{isinplace,P,F,L,U,N,B,K} <: AbstractIntegralProblem{isinplace}
-=======
-struct IntegralProblem{isinplace, P, F, L, U, K} <: AbstractIntegralProblem{isinplace}
->>>>>>> cdc4b261
+struct IntegralProblem{isinplace, P, F, L, U, N, B, K} <: AbstractIntegralProblem{isinplace}
     f::F
     lb::L
     ub::U
@@ -224,19 +220,11 @@
     p::P
     batch::B
     kwargs::K
-<<<<<<< HEAD
-    @add_kwonly function IntegralProblem{iip}(f, lb, ub, p=NullParameters();
-        nout=1,
-        batch=0, kwargs...) where {iip}
-        new{iip,typeof(p),typeof(f),typeof(lb),
-            typeof(ub),typeof(nout),typeof(batch),typeof(kwargs)}(f, lb, ub, nout, p, batch, kwargs)
-=======
-    @add_kwonly function IntegralProblem{iip}(f, lb, ub, p = NullParameters();
-                                              nout = 1,
-                                              batch = 0, kwargs...) where {iip}
-        new{iip, typeof(p), typeof(f), typeof(lb),
-            typeof(ub), typeof(kwargs)}(f, lb, ub, nout, p, batch, kwargs)
->>>>>>> cdc4b261
+   @add_kwonly function IntegralProblem{iip}(f, lb, ub, p = NullParameters();
+                                          nout = 1,
+                                          batch = 0, kwargs...) where {iip}
+    new{iip, typeof(p), typeof(f), typeof(lb),
+        typeof(ub), typeof(nout), typeof(batch), typeof(kwargs)}(f, lb, ub, nout, p, batch, kwargs)
     end
 end
 
