"""
    promote_tspan(tspan)

Convert the `tspan` field of a `AbstractDEProblem` to a `(tmin, tmax)` tuple, where both
elements are of the same type. If `tspan` is a function, returns it as-is.
"""
promote_tspan((t1, t2)::Tuple{T, S}) where {T, S} = promote(t1, t2)
promote_tspan(tspan::Number) = (zero(tspan), tspan)
promote_tspan(tspan::Nothing) = (nothing, nothing)
promote_tspan(tspan::Function) = tspan
function promote_tspan(tspan::AbstractArray)
    length(tspan) == 2 ? promote_tspan((first(tspan), last(tspan))) :
    throw(error("The length of tspan must be two (and preferably, tspan should be a tuple, i.e. (0.0,1.0)). If you are trying to include other values for saving reasons, see the [common solver arguments page](https://docs.sciml.ai/DiffEqDocs/stable/basics/common_solver_opts/) for information on the saving command saveat."))
end

### Displays

function Base.summary(io::IO, prob::AbstractDEProblem)
    type_color, no_color = get_colorizers(io)
    print(io,
        type_color, nameof(typeof(prob)),
        no_color, " with uType ",
        type_color, typeof(prob.u0),
        no_color, " and tType ",
        type_color,
        prob.tspan isa Function ?
        "Unknown" : (prob.tspan === nothing ?
         "Nothing" : typeof(prob.tspan[1])),
        no_color,
        ". In-place: ", type_color, isinplace(prob), no_color)
    init = initialization_status(prob)
<<<<<<< HEAD
    !isnothing(init) && print(io, "Initialization status: ", type_color,
        initialization_status(prob), no_color)
    println(io)
    print(io, "Non-trivial mass matrix: ", type_color,
        !(prob.f.mass_matrix isa LinearAlgebra.UniformScaling{Bool}), no_color)
=======
    !isnothing(init) && begin 
        println(io)
        print(io, "Initialization status: ", type_color, initialization_status(prob), no_color)
    end

    hasproperty(prob.f, :mass_matrix) && begin
        println(io)
        print(io, "Non-trivial mass matrix: ", type_color, !(prob.f.mass_matrix isa LinearAlgebra.UniformScaling{Bool}), no_color)
    end
>>>>>>> 13350760
end

function Base.summary(io::IO, prob::AbstractLinearProblem)
    type_color, no_color = get_colorizers(io)
    print(io,
        type_color, nameof(typeof(prob)),
        no_color, ". In-place: ",
        type_color, isinplace(prob),
        no_color)
end
function Base.show(io::IO, mime::MIME"text/plain", A::AbstractLinearProblem)
    summary(io, A)
    println(io)
    print(io, "b: ")
    show(io, mime, A.b)
end

function Base.summary(io::IO, prob::AbstractNonlinearProblem{uType, iip}) where {uType, iip}
    type_color, no_color = get_colorizers(io)
    print(io,
        type_color, nameof(typeof(prob)),
        no_color, " with uType ",
        type_color, uType,
        no_color, ". In-place: ",
        type_color, isinplace(prob),
        no_color)
end
function Base.show(io::IO, mime::MIME"text/plain", A::AbstractNonlinearProblem)
    summary(io, A)
    println(io)
    print(io, "u0: ")
    show(io, mime, state_values(A))
end

function Base.show(io::IO, mime::MIME"text/plain", A::IntervalNonlinearProblem)
    summary(io, A)
    println(io)
    print(io, "Interval: ")
    show(io, mime, A.tspan)
end

function Base.summary(io::IO, prob::AbstractOptimizationProblem)
    type_color, no_color = get_colorizers(io)
    print(io,
        type_color, nameof(typeof(prob)),
        no_color, ". In-place: ",
        type_color, isinplace(prob),
        no_color)
end
function Base.show(io::IO, mime::MIME"text/plain", A::AbstractOptimizationProblem)
    summary(io, A)
    println(io)
    print(io, "u0: ")
    show(io, mime, A.u0)
end

function Base.summary(io::IO, prob::AbstractIntegralProblem)
    type_color, no_color = get_colorizers(io)
    print(io,
        type_color, nameof(typeof(prob)),
        no_color, ". In-place: ",
        type_color, isinplace(prob),
        no_color)
end
function Base.show(io::IO, mime::MIME"text/plain", A::AbstractIntegralProblem)
    summary(io, A)
    println(io)
end

function Base.summary(io::IO, prob::AbstractNoiseProblem)
    print(io,
        nameof(typeof(prob)), " with WType ", typeof(prob.noise.curW), " and tType ",
        typeof(prob.tspan[1]), ". In-place: ", isinplace(prob))
end
function Base.show(io::IO, mime::MIME"text/plain", A::AbstractDEProblem)
    summary(io, A)
    println(io)
    print(io, "timespan: ")
    show(io, mime, A.tspan)
    println(io)
    print(io, "u0: ")
    show(io, mime, A.u0)
end
function Base.show(io::IO, mime::MIME"text/plain", A::AbstractNoiseProblem)
    summary(io, A)
    println(io)
    print(io, "timespan: ")
    show(io, mime, A.tspan)
    println(io)
end
function Base.show(io::IO, mime::MIME"text/plain", A::AbstractDAEProblem)
    summary(io, A)
    println(io)
    print(io, "timespan: ")
    show(io, mime, A.tspan)
    println(io)
    print(io, "u0: ")
    show(io, mime, A.u0)
    println(io)
    print(io, "du0: ")
    show(io, mime, A.du0)
end

function Base.summary(io::IO, prob::AbstractEnsembleProblem)
    type_color, no_color = get_colorizers(io)
    print(io,
        nameof(typeof(prob)),
        " with problem ",
        nameof(typeof(prob.prob)))
end
Base.show(io::IO, mime::MIME"text/plain", A::AbstractEnsembleProblem) = summary(io, A)

struct NullParameters end

const NO_PARAMETERS_INDEX_ERROR_MESSAGE = """
An indexing operation was performed on a NullParameters object. This means no parameters were passed
into the AbstractSciMLProblem (e.x.: ODEProblem) but the parameters object `p` was used in an indexing
expression (e.x. `p[i]`, or `x .+ p`). Two common reasons for this issue are:

1. Forgetting to pass parameters into the problem constructor. For example, `ODEProblem(f,u0,tspan)` should
   be `ODEProblem(f,u0,tspan,p)` in order to use parameters.

2. Using the wrong function signature. For example, with `ODEProblem`s the function signature is always
   `f(du,u,p,t)` for the in-place form or `f(u,p,t)` for the out-of-place form. Note that the `p` argument
   will always be in the function signature regardless of if the problem is defined with parameters!
"""

struct NullParameterIndexError <: Exception end

function Base.showerror(io::IO, e::NullParameterIndexError)
    println(io, NO_PARAMETERS_INDEX_ERROR_MESSAGE)
end

function Base.getindex(::NullParameters, i...)
    throw(NullParameterIndexError())
end
function Base.iterate(::NullParameters)
    throw(NullParameterIndexError())
end

function Base.show(io::IO, mime::MIME"text/plain", A::AbstractPDEProblem)
    summary(io, A.prob)
    println(io)
end
function Base.summary(io::IO, prob::AbstractPDEProblem)
    print(io,
        type_color, nameof(typeof(prob)),
        no_color)
end

Base.copy(p::SciMLBase.NullParameters) = p

SymbolicIndexingInterface.is_time_dependent(::AbstractDEProblem) = true
SymbolicIndexingInterface.is_time_dependent(::AbstractNonlinearProblem) = false<|MERGE_RESOLUTION|>--- conflicted
+++ resolved
@@ -29,13 +29,6 @@
         no_color,
         ". In-place: ", type_color, isinplace(prob), no_color)
     init = initialization_status(prob)
-<<<<<<< HEAD
-    !isnothing(init) && print(io, "Initialization status: ", type_color,
-        initialization_status(prob), no_color)
-    println(io)
-    print(io, "Non-trivial mass matrix: ", type_color,
-        !(prob.f.mass_matrix isa LinearAlgebra.UniformScaling{Bool}), no_color)
-=======
     !isnothing(init) && begin 
         println(io)
         print(io, "Initialization status: ", type_color, initialization_status(prob), no_color)
@@ -45,7 +38,6 @@
         println(io)
         print(io, "Non-trivial mass matrix: ", type_color, !(prob.f.mass_matrix isa LinearAlgebra.UniformScaling{Bool}), no_color)
     end
->>>>>>> 13350760
 end
 
 function Base.summary(io::IO, prob::AbstractLinearProblem)
