"""
$(SIGNATURES)

Returns the number of arguments of `f` for each method.
"""
function numargs(f)
    return [num_types_in_tuple(m.sig) - 1 for m in methods(f)] #-1 since f is the first parameter
end

function numargs(f::RuntimeGeneratedFunctions.RuntimeGeneratedFunction{T, V, W, I}) where {
                                                                                           T,
                                                                                           V,
                                                                                           W,
                                                                                           I
                                                                                           }
    (length(T),)
end

"""
$(SIGNATURES)

Get the number of parameters of a Tuple type, i.e. the number of fields.
"""
function num_types_in_tuple(sig)
    length(sig.parameters)
end

function num_types_in_tuple(sig::UnionAll)
    length(Base.unwrap_unionall(sig).parameters)
end

const NO_METHODS_ERROR_MESSAGE = """
                                 No methods were found for the model function passed to the equation solver.
                                 The function `f` needs to have dispatches, for example, for an ODEProblem
                                 `f` must define either `f(u,p,t)` or `f(du,u,p,t)`. For more information
                                 on how the model function `f` should be defined, consult the docstring for
                                 the appropriate `AbstractSciMLFunction`.
                                 """

struct NoMethodsError <: Exception
    fname::String
end

function Base.showerror(io::IO, e::NoMethodsError)
    println(io, NO_METHODS_ERROR_MESSAGE)
    print(io, "Offending function: ")
    printstyled(io, e.fname; bold = true, color = :red)
end

const TOO_MANY_ARGUMENTS_ERROR_MESSAGE = """
                                         All methods for the model function `f` had too many arguments. For example,
                                         an ODEProblem `f` must define either `f(u,p,t)` or `f(du,u,p,t)`. This error
                                         can be thrown if you define an ODE model for example as `f(du,u,p1,p2,t)`.
                                         For more information on the required number of arguments for the function
                                         you were defining, consult the documentation for the `SciMLProblem` or
                                         `SciMLFunction` type that was being constructed.

                                         A common reason for this occurrence is due to following the MATLAB or SciPy
                                         convention for parameter passing, i.e. to add each parameter as an argument.
                                         In the SciML convention, if you wish to pass multiple parameters, use a
                                         struct or other collection to hold the parameters. For example, here is the
                                         parameterized Lorenz equation:

                                         ```julia
                                         function lorenz(du,u,p,t)
                                           du[1] = p[1]*(u[2]-u[1])
                                           du[2] = u[1]*(p[2]-u[3]) - u[2]
                                           du[3] = u[1]*u[2] - p[3]*u[3]
                                          end
                                          u0 = [1.0;0.0;0.0]
                                          p = [10.0,28.0,8/3]
                                          tspan = (0.0,100.0)
                                          prob = ODEProblem(lorenz,u0,tspan,p)
                                         ```

                                         Notice that `f` is defined with a single `p`, an array which matches the definition
                                         of the `p` in the `ODEProblem`. Note that `p` can be any Julia struct.
                                         """

struct TooManyArgumentsError <: Exception
    fname::String
    f::Any
end

function Base.showerror(io::IO, e::TooManyArgumentsError)
    println(io, TOO_MANY_ARGUMENTS_ERROR_MESSAGE)
    print(io, "Offending function: ")
    printstyled(io, e.fname; bold = true, color = :red)
    println(io, "\nMethods:")
    println(io, methods(e.f))
end

const TOO_FEW_ARGUMENTS_ERROR_MESSAGE_OPTIMIZATION = """
                                        All methods for the model function `f` had too few arguments. For example,
                                        an OptimizationProblem `f` must define `f(u,p)` where `u` is the optimization
                                        state and `p` are the parameters of the optimization (commonly, the hyperparameters
                                        of the simulation).

                                        A common reason for this error is from defining a single-input loss function
                                        `f(u)`. While parameters are not required, a loss function which takes parameters
                                        is required, i.e. `f(u,p)`. If you have a function `f(u)`, ignored parameters
                                        can be easily added using a closure, i.e. `OptimizationProblem((u,_)->f(u),...)`.

                                        For example, here is a parameterized optimization problem:

                                        ```julia
                                        using Optimization, OptimizationOptimJL
                                        rosenbrock(u,p) =  (p[1] - u[1])^2 + p[2] * (u[2] - u[1]^2)^2
                                        u0 = zeros(2)
                                        p  = [1.0,100.0]

                                        prob = OptimizationProblem(rosenbrock,u0,p)
                                        sol = solve(prob,NelderMead())
                                        ```

                                        and a parameter-less example:

                                        ```julia
                                        using Optimization, OptimizationOptimJL
                                        rosenbrock(u,p) =  (1 - u[1])^2 + (u[2] - u[1]^2)^2
                                        u0 = zeros(2)

                                        prob = OptimizationProblem(rosenbrock,u0)
                                        sol = solve(prob,NelderMead())
                                        ```
                                        """

const TOO_FEW_ARGUMENTS_ERROR_MESSAGE = """
                                        All methods for the model function `f` had too few arguments. For example,
                                        an ODEProblem `f` must define either `f(u,p,t)` or `f(du,u,p,t)`. This error
                                        can be thrown if you define an ODE model for example as `f(u,t)`. The parameters
                                        `p` are not optional in the definition of `f`! For more information on the required
                                        number of arguments for the function you were defining, consult the documentation
                                        for the `SciMLProblem` or `SciMLFunction` type that was being constructed.

                                        For example, here is the no parameter Lorenz equation. The two valid versions
                                        are out of place:

                                        ```julia
                                        function lorenz(u,p,t)
                                          du1 = 10.0*(u[2]-u[1])
                                          du2 = u[1]*(28.0-u[3]) - u[2]
                                          du3 = u[1]*u[2] - 8/3*u[3]
                                          [du1,du2,du3]
                                         end
                                         u0 = [1.0;0.0;0.0]
                                         tspan = (0.0,100.0)
                                         prob = ODEProblem(lorenz,u0,tspan)
                                        ```

                                        and in-place:

                                        ```julia
                                        function lorenz!(du,u,p,t)
                                          du[1] = 10.0*(u[2]-u[1])
                                          du[2] = u[1]*(28.0-u[3]) - u[2]
                                          du[3] = u[1]*u[2] - 8/3*u[3]
                                         end
                                         u0 = [1.0;0.0;0.0]
                                         tspan = (0.0,100.0)
                                         prob = ODEProblem(lorenz!,u0,tspan)
                                        ```
                                        """

struct TooFewArgumentsError <: Exception
    fname::String
    f::Any
    isoptimization::Bool
end

function Base.showerror(io::IO, e::TooFewArgumentsError)
    if e.isoptimization
        println(io, TOO_FEW_ARGUMENTS_ERROR_MESSAGE_OPTIMIZATION)
    else
        println(io, TOO_FEW_ARGUMENTS_ERROR_MESSAGE)
    end
    print(io, "Offending function: ")
    printstyled(io, e.fname; bold = true, color = :red)
    println(io, "\nMethods:")
    println(io, methods(e.f))
end

const ARGUMENTS_ERROR_MESSAGE = """
                                Methods dispatches for the model function `f` do not match the required number.
                                For example, an ODEProblem `f` must define either `f(u,p,t)` or `f(du,u,p,t)`.
                                This error can be thrown if you define an ODE model for example as `f(u,t)`
                                and `f(u,p,t,x,y)` as both of those are not valid dispatches! For more information
                                on the required dispatches for the given model function, consult the documentation
                                for the appropriate `SciMLProblem` or `AbstractSciMLFunction`.
                                """

struct FunctionArgumentsError <: Exception
    fname::String
    f::Any
end

function Base.showerror(io::IO, e::FunctionArgumentsError)
    println(io, ARGUMENTS_ERROR_MESSAGE)
    print(io, "Offending function: ")
    printstyled(io, e.fname; bold = true, color = :red)
    println(io, "\nMethods:")
    println(io, methods(e.f))
end

"""
    isinplace(f, inplace_param_number[,fname="f"])
    isinplace(f::AbstractSciMLFunction[, inplace_param_number])

Check whether a function operates in place by comparing its number of arguments
to the expected number. If `f` is an `AbstractSciMLFunction`, then the type
parameter is assumed to be correct and is used. Otherwise `inplace_param_number`
is checked against the methods table, where `inplace_param_number` is the number
of arguments for the in-place dispatch. The out-of-place dispatch is assumed
to have one less. If neither of these dispatches exist, an error is thrown.
If the error is thrown, `fname` is used to tell the user which function has the
incorrect dispatches.

`iip_preferred` means that if `inplace_param_number=4` and methods of both 3 and
for 4 args exist, then it will be chosen as in-place. `iip_dispatch` flips this
decision.

If `has_two_dispatches = false`, then it is assumed that there is only one correct
dispatch, i.e. `f(u,p)` for OptimizationFunction, and thus the check for the oop
form is disabled and the 2-argument signature is ensured to be matched.

# See also
* [`numargs`](@ref numargs)
"""
function isinplace(f, inplace_param_number, fname = "f", iip_preferred = true;
                   has_two_dispatches = true, isoptimization = false)
    nargs = numargs(f)
    iip_dispatch = any(x -> x == inplace_param_number, nargs)
    oop_dispatch = any(x -> x == inplace_param_number - 1, nargs)

    if length(nargs) == 0
        throw(NoMethodsError(fname))
    end

    if !iip_dispatch && !oop_dispatch && !isoptimization
        if all(x -> x > inplace_param_number, nargs)
            throw(TooManyArgumentsError(fname, f))
        elseif all(x -> x < inplace_param_number - 1, nargs) && has_two_dispatches
            # Possible extra safety?
            # Find if there's a `f(args...)` dispatch
            # If so, no error
            for i in 1:length(nargs)
                if nargs[i] < inplace_param_number &&
                   any(isequal(Vararg{Any}), methods(f).ms[1].sig.parameters)
                    # If varargs, assume iip
                    return iip_preferred
                end
            end

            # No varargs detected, error that there are dispatches but not the right ones

            throw(TooFewArgumentsError(fname, f, isoptimization))
        else
            throw(FunctionArgumentsError(fname, f))
        end
    elseif oop_dispatch && !iip_dispatch && !has_two_dispatches

        # Possible extra safety?
        # Find if there's a `f(args...)` dispatch
        # If so, no error
        for i in 1:length(nargs)
            if nargs[i] < inplace_param_number &&
               any(isequal(Vararg{Any}), methods(f).ms[1].sig.parameters)
                # If varargs, assume iip
                return iip_preferred
            end
        end

        throw(TooFewArgumentsError(fname, f, isoptimization))
    else
        if iip_preferred
            # Equivalent to, if iip_dispatch exists, treat as iip
            # Otherwise, it's oop
            iip_dispatch
        else
            # Equivalent to, if oop_dispatch exists, treat as oop
            # Otherwise, it's iip
            !oop_dispatch
        end
    end
end

isinplace(f::AbstractSciMLFunction{iip}) where {iip} = iip
function isinplace(f::AbstractSciMLFunction{iip}, inplace_param_number,
                   fname = nothing) where {iip}
    iip
end

"""
    @CSI_str cmd

Create an ANSI escape sequence string for the CSI command `cmd`.
"""
macro CSI_str(str)
    return :(string("\x1b[", $(esc(str)), "m"))
end

const TYPE_COLOR = CSI"36"  # Cyan
const NO_COLOR = CSI"0"

get_colorizers(io::IO) = get(io, :color, false) ? (TYPE_COLOR, NO_COLOR) : ("", "")

"""
    @def name definition
"""
macro def(name, definition)
    return quote
        macro $(esc(name))()
            esc($(Expr(:quote, definition)))
        end
    end
end

using Base: typename

Base.@pure __parameterless_type(T) = typename(T).wrapper
parameterless_type(x) = __parameterless_type(typeof(x))
parameterless_type(::Type{T}) where {T} = __parameterless_type(T)

# support functions
export check_keywords, warn_compat
function check_keywords(alg, kwargs, warnlist)
    flg = false
    for (kw, val) in kwargs
        if kw in warnlist
            if val !== nothing
                flg = true
                @warn(string("The ", kw, " argument is ignored by ", alg, "."))
            end
        end
    end
    flg
end

"""
$(SIGNATURES)

Emit a warning with a link to the solver compatibility chart in the documentation.
"""
warn_compat() = @warn("https://docs.sciml.ai/DiffEqDocs/stable/basics/compatibility_chart/")

"""
    @add_kwonly function_definition

Define keyword-only version of the `function_definition`.

    @add_kwonly function f(x; y=1)
        ...
    end

expands to:

    function f(x; y=1)
        ...
    end
    function f(; x = error("No argument x"), y=1)
        ...
    end
"""
macro add_kwonly(ex)
    esc(add_kwonly(ex))
end

add_kwonly(ex::Expr) = add_kwonly(Val{ex.head}, ex)

function add_kwonly(::Type{<:Val}, ex)
    error("add_only does not work with expression $(ex.head)")
end

function add_kwonly(::Union{Type{Val{:function}},
                            Type{Val{:(=)}}}, ex::Expr)
    body = ex.args[2:end]  # function body
    default_call = ex.args[1]  # e.g., :(f(a, b=2; c=3))
    kwonly_call = add_kwonly(default_call)
    if kwonly_call === nothing
        return ex
    end

    return quote
        begin
            $ex
            $(Expr(ex.head, kwonly_call, body...))
        end
    end
end

function add_kwonly(::Type{Val{:where}}, ex::Expr)
    default_call = ex.args[1]
    rest = ex.args[2:end]
    kwonly_call = add_kwonly(default_call)
    if kwonly_call === nothing
        return nothing
    end
    return Expr(:where, kwonly_call, rest...)
end

function add_kwonly(::Type{Val{:call}}, default_call::Expr)
    # default_call is, e.g., :(f(a, b=2; c=3))
    funcname = default_call.args[1]  # e.g., :f
    required = []  # required positional arguments; e.g., [:a]
    optional = []  # optional positional arguments; e.g., [:(b=2)]
    default_kwargs = []
    for arg in default_call.args[2:end]
        if isa(arg, Symbol)
            push!(required, arg)
        elseif arg.head == :(::)
            push!(required, arg)
        elseif arg.head == :kw
            push!(optional, arg)
        elseif arg.head == :parameters
            @assert default_kwargs == []  # can I have :parameters twice?
            default_kwargs = arg.args
        else
            error("Not expecting to see: $arg")
        end
    end
    if isempty(required) && isempty(optional)
        # If the function is already keyword-only, do nothing:
        return nothing
    end
    if isempty(required)
        # It's not clear what should be done.  Let's not support it at
        # the moment:
        error("At least one positional mandatory argument is required.")
    end

    kwonly_kwargs = Expr(:parameters,
                         [Expr(:kw, pa, :(error($("No argument $pa"))))
                          for pa in required]..., optional..., default_kwargs...)
    kwonly_call = Expr(:call, funcname, kwonly_kwargs)
    # e.g., :(f(; a=error(...), b=error(...), c=1, d=2))

    return kwonly_call
end

"""
$(SIGNATURES)

List symbols `export`'ed but not actually defined.
"""
function undefined_exports(mod)
    undefined = []
    for name in names(mod)
        if !isdefined(mod, name)
            push!(undefined, name)
        end
    end
    return undefined
end

# Overloaded in other repositories
function unwrap_cache end

struct Void{F}
    f::F
end
function (f::Void)(args...)
    f.f(args...)
    nothing
end

"""
To be overloaded in ModelingToolkit
"""
function handle_varmap end # old 

function __varmap_to_vars end # a call to `varmap_to_vars` in MTK
function __parameters end # a call to `parameters(sys)`
function __states end # a call to `states(sys)`

function mergedefaults(defaults, varmap, vars; kwargs...)
    defs = if varmap isa Dict
        merge(defaults, varmap)
    elseif eltype(varmap) <: Pair
        merge(defaults, Dict(varmap))
    elseif eltype(varmap) <: Number
        merge(defaults, Dict(zip(vars, varmap)))
    else
        defaults
    end
<<<<<<< HEAD
    return defs
end
=======
end

_unwrap_val(::Val{B}) where {B} = B
_unwrap_val(B) = B
>>>>>>> 9374ae37
<|MERGE_RESOLUTION|>--- conflicted
+++ resolved
@@ -482,12 +482,8 @@
     else
         defaults
     end
-<<<<<<< HEAD
     return defs
 end
-=======
-end
 
 _unwrap_val(::Val{B}) where {B} = B
-_unwrap_val(B) = B
->>>>>>> 9374ae37
+_unwrap_val(B) = B