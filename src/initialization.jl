"""
    $(TYPEDEF)

A collection of all the data required for `OverrideInit`.
"""
struct OverrideInitData{
    IProb, UIProb, IProbMap, IProbPmap, M, OOP <: Union{Val{true}, Val{false}}}
    """
    The `AbstractNonlinearProblem` to solve for initialization.
    """
    initializeprob::IProb
    """
    A function which takes `(initializeprob, value_provider)` and updates
    the parameters of the former with their values in the latter.
    If absent (`nothing`) this will not be called, and the parameters
    in `initializeprob` will be used without modification. `value_provider`
    refers to a value provider as defined by SymbolicIndexingInterface.jl.
    Usually this will refer to a problem or integrator.
    """
    update_initializeprob!::UIProb
    """
    A function which takes the solution of `initializeprob` and returns
    the state vector of the original problem. If absent, the existing state vector
    will be used.
    """
    initializeprobmap::IProbMap
    """
    A function which takes `value_provider` and the solution of `initializeprob` and returns
    the parameter object of the original problem. If absent (`nothing`),
    this will not be called and the parameters of the problem being
    initialized will be returned as-is.
    """
    initializeprobpmap::IProbPmap
    """
    Additional metadata required by the creator of the initialization.
    """
    metadata::M
    """
    If this flag is `Val{true}`, `update_initializeprob!` is treated as an out-of-place
    function which returns the updated `initializeprob`.
    """
    is_update_oop::OOP

    function OverrideInitData(initprob::I, update_initprob!::J, initprobmap::K,
            initprobpmap::L, metadata::M, is_update_oop::O) where {I, J, K, L, M, O}
        @assert initprob isa
                Union{SCCNonlinearProblem, ImmutableNonlinearProblem, NonlinearProblem, NonlinearLeastSquaresProblem}
        return new{I, J, K, L, M, O}(
            initprob, update_initprob!, initprobmap, initprobpmap, metadata, is_update_oop)
    end
end

function OverrideInitData(
        initprob, update_initprob!, initprobmap, initprobpmap;
        metadata = nothing, is_update_oop = Val(false))
    OverrideInitData(
        initprob, update_initprob!, initprobmap, initprobpmap, metadata, is_update_oop)
end

"""
    get_initial_values(prob, valp, f, alg, isinplace; kwargs...)

Return the initial `u0` and `p` for the given SciMLProblem and initialization algorithm,
and a boolean indicating whether the initialization process was successful. Keyword
arguments to this function are dependent on the initialization algorithm. `prob` is only
required for dispatching. `valp` refers the appropriate data structure from which the
current state and parameter values should be obtained. `valp` is a non-timeseries value
provider as defined by SymbolicIndexingInterface.jl. `f` is the SciMLFunction for the
problem. `alg` is the initialization algorithm to use. `isinplace` is either `Val{true}`
if `valp` and the SciMLFunction are inplace, and `Val{false}` otherwise.
"""
function get_initial_values end

struct CheckInitFailureError <: Exception
    normresid::Any
    abstol::Any
    isdae::Bool
end

function Base.showerror(io::IO, e::CheckInitFailureError)
    print(io,
        """
        DAE initialization failed: your u0 did not satisfy the initialization requirements, \
        normresid = $(e.normresid) > abstol = $(e.abstol).
        """)

    if e.isdae
        print(io,
            """
            If you wish for the system to automatically change the algebraic variables to \
            satisfy the algebraic constraints, please pass `initializealg = BrownBasicInit()` \
            to solve (this option will require `using OrdinaryDiffEqNonlinearSolve`). If you \
            wish to perform an initialization on the complete u0, please pass \
            `initializealg = ShampineCollocationInit()` to `solve`. Note that initialization \
            can be a very difficult process for DAEs and in many cases can be numerically \
            intractable without symbolic manipulation of the system. For an automated \
            system that will generate numerically stable initializations, see \
            ModelingToolkit.jl structural simplification for more details.
            """)
    end
end

struct OverrideInitMissingAlgorithm <: Exception end

function Base.showerror(io::IO, e::OverrideInitMissingAlgorithm)
    print(io,
        "OverrideInit specified but no NonlinearSolve.jl algorithm provided. Provide an algorithm via the `nlsolve_alg` keyword argument to `get_initial_values`.")
end

struct OverrideInitNoTolerance <: Exception
    tolerance::Symbol
end

function Base.showerror(io::IO, e::OverrideInitNoTolerance)
    print(io,
        "Tolerances were not provided to `OverrideInit`. `$(e.tolerance)` must be provided as a keyword argument to `get_initial_values` or as a keyword argument to the `OverrideInit` constructor.")
end

"""
Utility function to evaluate the RHS, using the integrator's `tmp_cache` if
it is in-place or simply calling the function if not.
"""
function _evaluate_f(integrator, f, isinplace::Val{true}, args...)
    tmp = first(get_tmp_cache(integrator))
    f(tmp, args...)
    return tmp
end

function _evaluate_f(integrator, f, isinplace::Val{false}, args...)
    return f(args...)
end

"""
Utility function to evaluate the RHS, adding extra arguments (such as history function for
DDEs) wherever necessary.
"""
function evaluate_f(integrator::DEIntegrator, prob, f, isinplace, u, p, t)
    return _evaluate_f(integrator, f, isinplace, u, p, t)
end

function evaluate_f(
        integrator::DEIntegrator, prob::AbstractDAEProblem, f, isinplace, u, p, t)
    return _evaluate_f(integrator, f, isinplace, integrator.du, u, p, t)
end

function evaluate_f(
        integrator::AbstractDDEIntegrator, prob::AbstractDDEProblem, f, isinplace, u, p, t)
    return _evaluate_f(integrator, f, isinplace, u, get_history_function(integrator), p, t)
end

function evaluate_f(integrator::AbstractSDDEIntegrator,
        prob::AbstractSDDEProblem, f, isinplace, u, p, t)
    return _evaluate_f(integrator, f, isinplace, u, get_history_function(integrator), p, t)
end

"""
    $(TYPEDSIGNATURES)

A utility function equivalent to `Base.vec` but also handles `Number` and
`AbstractSciMLScalarOperator`.
"""
_vec(v) = vec(v)
_vec(v::Number) = v
_vec(v::SciMLOperators.AbstractSciMLScalarOperator) = v
_vec(v::AbstractVector) = v

"""
    $(TYPEDSIGNATURES)

Check if the algebraic constraints are satisfied, and error if they aren't. Returns
the `u0` and `p` as-is, and is always successful if it returns. Valid only for
`AbstractDEProblem` and `AbstractDAEProblem`. Requires a `DEIntegrator` as its second argument.

Keyword arguments:
- `abstol`: The absolute value below which the norm of the residual of algebraic equations
  should lie. The norm function used is `integrator.opts.internalnorm` if present, and
  `LinearAlgebra.norm` if not.
"""
function get_initial_values(
        prob::AbstractDEProblem, integrator::DEIntegrator, f, alg::CheckInit,
        isinplace::Union{Val{true}, Val{false}}; abstol, kwargs...)
    u0 = state_values(integrator)
    p = parameter_values(integrator)
    t = current_time(integrator)
    M = f.mass_matrix

    M == I && return u0, p, true
    algebraic_vars = [all(iszero, x) for x in eachcol(M)]
    algebraic_eqs = [all(iszero, x) for x in eachrow(M)]
    (iszero(algebraic_vars) || iszero(algebraic_eqs)) && return u0, p, true
    update_coefficients!(M, u0, p, t)
    tmp = evaluate_f(integrator, prob, f, isinplace, u0, p, t)
    tmp .= ArrayInterface.restructure(tmp, algebraic_eqs .* _vec(tmp))

    normresid = isdefined(integrator.opts, :internalnorm) ?
                integrator.opts.internalnorm(tmp, t) : norm(tmp)
    if normresid > abstol
        throw(CheckInitFailureError(normresid, abstol, true))
    end
    return u0, p, true
end

function get_initial_values(
        prob::AbstractDAEProblem, integrator::DEIntegrator, f, alg::CheckInit,
        isinplace::Union{Val{true}, Val{false}}; abstol, kwargs...)
    u0 = state_values(integrator)
    p = parameter_values(integrator)
    t = current_time(integrator)

    resid = evaluate_f(integrator, prob, f, isinplace, u0, p, t)
    normresid = isdefined(integrator.opts, :internalnorm) ?
                integrator.opts.internalnorm(resid, t) : norm(resid)

    if normresid > abstol
        throw(CheckInitFailureError(normresid, abstol, false))
    end
    return u0, p, true
end

"""
    $(TYPEDSIGNATURES)

Solve a `NonlinearProblem`/`NonlinearLeastSquaresProblem` to obtain the initial `u0` and
`p`. Requires that `f` have the field `initialization_data` which is an `OverrideInitData`.
If the field is absent or the value is `nothing`, return `u0` and `p` successfully as-is.

The success value returned depends on the success of the nonlinear solve.

Keyword arguments:
- `nlsolve_alg`: The NonlinearSolve.jl algorithm to use. If not provided, this function will
  throw an error.
- `abstol`, `reltol`: The `abstol` (`reltol`) to use for the nonlinear solve. The value
  provided to the `OverrideInit` constructor takes priority over this keyword argument.
  If the former is `nothing`, this keyword argument will be used. If it is also not provided,
  an error will be thrown.

All additional keyword arguments are forwarded to `solve`.

In case the initialization problem is trivial, `nlsolve_alg`, `abstol` and `reltol` are
not required. `solve` is also not called.
"""
function get_initial_values(prob, valp, f, alg::OverrideInit,
        iip::Union{Val{true}, Val{false}}; nlsolve_alg = nothing, abstol = nothing, reltol = nothing, kwargs...)
    u0 = state_values(valp)
    p = parameter_values(valp)

    if !has_initialization_data(f)
        return u0, p, true
    end

    initdata::OverrideInitData = f.initialization_data
    initprob = initdata.initializeprob

    if initdata.update_initializeprob! !== nothing
        if initdata.is_update_oop === Val(true)
            initprob = initdata.update_initializeprob!(initprob, valp)
        else
            initdata.update_initializeprob!(initprob, valp)
        end
    end
    nlsol, success = solve_initialization(initdata, initprob, alg; reltol, abstol, nlsolve_alg )

<<<<<<< HEAD
    nlsol2 = prob.f.initialization_data.initializeprob
    if initdata.initializeprobmap !== nothing
        u02 = initdata.initializeprobmap(nlsol2)
=======
    if is_trivial_initialization(initdata)
        nlsol = initprob
        success = true
    else
        nlsolve_alg = something(nlsolve_alg, alg.nlsolve, Some(nothing))
        if nlsolve_alg === nothing && state_values(initprob) !== nothing
            throw(OverrideInitMissingAlgorithm())
        end
        if alg.abstol !== nothing
            _abstol = alg.abstol
        elseif abstol !== nothing
            _abstol = abstol
        else
            throw(OverrideInitNoTolerance(:abstol))
        end
        if alg.reltol !== nothing
            _reltol = alg.reltol
        elseif reltol !== nothing
            _reltol = reltol
        else
            throw(OverrideInitNoTolerance(:reltol))
        end
        nlsol = solve(initprob, nlsolve_alg; abstol = _abstol, reltol = _reltol, kwargs...)

        success = if initprob isa NonlinearLeastSquaresProblem
            # Do not accept StalledSuccess as a solution
            # A good local minima is not a success 
            resid = nlsol.resid
            normresid = norm(resid)
            SciMLBase.successful_retcode(nlsol) && normresid <= abstol
        else
            SciMLBase.successful_retcode(nlsol)
        end
    end

    if initdata.initializeprobmap !== nothing
        u02 = initdata.initializeprobmap(nlsol)
>>>>>>> 0a6cb3c2
    end
    if initdata.initializeprobpmap !== nothing
        p2 = initdata.initializeprobpmap(valp, nlsol)
    end

<<<<<<< HEAD
    u03 = isnothing(initdata.initializeprobmap) ? u0 : u02
    p3 = isnothing(initdata.initializeprobpmap) ? p : p2
    return u03, p3, success
end

function solve_initialization(initdata::OverrideInitData{<:AbstractNonlinearProblem{Nothing}}, initprob, alg; kwargs...)
    nlsol = initprob
    success = true
    return nlsol, success
end

function solve_initialization(initdata, initprob, alg; reltol, abstol, nlsolve_alg)
    nlsolve_alg = something(nlsolve_alg, alg.nlsolve, Some(nothing))
    if nlsolve_alg === nothing && state_values(initprob) !== nothing
        throw(OverrideInitMissingAlgorithm())
    end
    if alg.abstol !== nothing
        _abstol = alg.abstol
    elseif abstol !== nothing
        _abstol = abstol
    else
        throw(OverrideInitNoTolerance(:abstol))
    end
    if alg.reltol !== nothing
        _reltol = alg.reltol
    elseif reltol !== nothing
        _reltol = reltol
    else
        throw(OverrideInitNoTolerance(:reltol))
    end
    nlsol = solve(initprob, nlsolve_alg; abstol = _abstol, reltol = _reltol, kwargs...)

    success = if initprob isa NonlinearLeastSquaresProblem
        # Do not accept StalledSuccess as a solution
        # A good local minima is not a success 
        resid = nlsol.resid
        normresid = norm(resid)
        SciMLBase.successful_retcode(nlsol) && normresid <= abstol
    else
        SciMLBase.successful_retcode(nlsol)
    end
    return nlsol, success
=======
    # specifically needs to be written this way for Zygote
    # See https://github.com/SciML/ModelingToolkit.jl/pull/3585#issuecomment-2883919162
    u03 = isnothing(initdata.initializeprobmap) ? u0 : u02
    p3 = isnothing(initdata.initializeprobpmap) ? p : p2

    return u03, p3, success
>>>>>>> 0a6cb3c2
end

"""
    $(TYPEDSIGNATURES)

Do not run any initialization routine, and simply return the state and parameter values
stored in `integrator` successfully.
"""
function get_initial_values(prob, integrator, f, ::NoInit, iip; kwargs...)
    return state_values(integrator), parameter_values(integrator), true
end

@enum DETERMINED_STATUS OVERDETERMINED FULLY_DETERMINED UNDERDETERMINED

function initialization_status(prob::AbstractSciMLProblem)
    has_initialization_data(prob.f) || return nothing

    iprob = prob.f.initialization_data.initializeprob
    isnothing(prob) && return nothing

    iu0 = state_values(iprob)
    nunknowns = iu0 === nothing ? 0 : length(iu0)
    neqs = if __has_resid_prototype(iprob.f) && iprob.f.resid_prototype !== nothing
        length(iprob.f.resid_prototype)
    else
        nunknowns
    end

    if neqs > nunknowns
        return OVERDETERMINED
    elseif neqs < nunknowns
        return UNDERDETERMINED
    else
        return FULLY_DETERMINED
    end
end<|MERGE_RESOLUTION|>--- conflicted
+++ resolved
@@ -260,55 +260,14 @@
     end
     nlsol, success = solve_initialization(initdata, initprob, alg; reltol, abstol, nlsolve_alg )
 
-<<<<<<< HEAD
     nlsol2 = prob.f.initialization_data.initializeprob
     if initdata.initializeprobmap !== nothing
         u02 = initdata.initializeprobmap(nlsol2)
-=======
-    if is_trivial_initialization(initdata)
-        nlsol = initprob
-        success = true
-    else
-        nlsolve_alg = something(nlsolve_alg, alg.nlsolve, Some(nothing))
-        if nlsolve_alg === nothing && state_values(initprob) !== nothing
-            throw(OverrideInitMissingAlgorithm())
-        end
-        if alg.abstol !== nothing
-            _abstol = alg.abstol
-        elseif abstol !== nothing
-            _abstol = abstol
-        else
-            throw(OverrideInitNoTolerance(:abstol))
-        end
-        if alg.reltol !== nothing
-            _reltol = alg.reltol
-        elseif reltol !== nothing
-            _reltol = reltol
-        else
-            throw(OverrideInitNoTolerance(:reltol))
-        end
-        nlsol = solve(initprob, nlsolve_alg; abstol = _abstol, reltol = _reltol, kwargs...)
-
-        success = if initprob isa NonlinearLeastSquaresProblem
-            # Do not accept StalledSuccess as a solution
-            # A good local minima is not a success 
-            resid = nlsol.resid
-            normresid = norm(resid)
-            SciMLBase.successful_retcode(nlsol) && normresid <= abstol
-        else
-            SciMLBase.successful_retcode(nlsol)
-        end
-    end
-
-    if initdata.initializeprobmap !== nothing
-        u02 = initdata.initializeprobmap(nlsol)
->>>>>>> 0a6cb3c2
     end
     if initdata.initializeprobpmap !== nothing
         p2 = initdata.initializeprobpmap(valp, nlsol)
     end
 
-<<<<<<< HEAD
     u03 = isnothing(initdata.initializeprobmap) ? u0 : u02
     p3 = isnothing(initdata.initializeprobpmap) ? p : p2
     return u03, p3, success
@@ -351,14 +310,6 @@
         SciMLBase.successful_retcode(nlsol)
     end
     return nlsol, success
-=======
-    # specifically needs to be written this way for Zygote
-    # See https://github.com/SciML/ModelingToolkit.jl/pull/3585#issuecomment-2883919162
-    u03 = isnothing(initdata.initializeprobmap) ? u0 : u02
-    p3 = isnothing(initdata.initializeprobpmap) ? p : p2
-
-    return u03, p3, success
->>>>>>> 0a6cb3c2
 end
 
 """
