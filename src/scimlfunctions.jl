--- conflicted
+++ resolved
@@ -2571,21 +2571,6 @@
 ######### Backwards Compatibility Overloads
 
 (f::ODEFunction)(args...) = f.f(args...)
-<<<<<<< HEAD
-function (f::ODEFunction)(du, u, p, t)
-    if f.f isa AbstractSciMLOperator
-        f.f(du, u, u, p, t)
-    else
-        f.f(du, u, p, t)
-    end
-end
-function (f::ODEFunction)(u, p, t)
-    if f.f isa AbstractSciMLOperator
-        f.f(u, u, p, t)
-    else
-        f.f(u, p, t)
-    end
-=======
 
 @static if isdefined(SciMLOperators, :isv1)
   function (f::ODEFunction)(du, u, p, t) 
@@ -2603,7 +2588,6 @@
           f.f(u, p, t)
       end
   end
->>>>>>> 61d4754f
 end
 
 (f::NonlinearFunction)(args...) = f.f(args...)
