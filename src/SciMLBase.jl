module SciMLBase

using ConstructionBase
using RecipesBase, RecursiveArrayTools, Tables
using DocStringExtensions
using LinearAlgebra
using Statistics
using Distributed
using Markdown
import Preferences

using Reexport
@reexport using SciMLOperators
using SciMLOperators: AbstractSciMLOperator, AbstractSciMLLinearOperator,
                      IdentityOperator, ComposedOperator, ScaledOperator,
                      InvertedOperator, InvertibleOperator,
                      DEFAULT_UPDATE_FUNC, isconstant

using Reexport
@reexport using SciMLOperators
using SciMLOperators: AbstractSciMLOperator, AbstractSciMLLinearOperator,
                      IdentityOperator, ComposedOperator, ScaledOperator,
                      InvertedOperator, InvertibleOperator,
                      DEFAULT_UPDATE_FUNC, isconstant

import Logging, ArrayInterfaceCore
import IteratorInterfaceExtensions
import CommonSolve: solve, init, solve!
import FunctionWrappersWrappers

function __solve end
function __init end

"""
$(TYPEDEF)
"""
abstract type AbstractSciMLProblem end

# Problems
"""
$(TYPEDEF)

Base type for all DifferentialEquations.jl problems. Concrete subtypes of
`AbstractDEProblem` contain the necessary information to fully define a differential
equation of the corresponding type.
"""
abstract type AbstractDEProblem <: AbstractSciMLProblem end

"""
$(TYPEDEF)
"""
abstract type DEElement end

"""
$(TYPEDEF)
"""
abstract type DESensitivity end

"""
$(TYPEDEF)

Base for types which define linear systems.
"""
abstract type AbstractLinearProblem{bType, isinplace} <: AbstractSciMLProblem end

"""
$(TYPEDEF)

Base for types which define integrals suitable for quadrature.
"""
abstract type AbstractIntegralProblem{isinplace} <: AbstractSciMLProblem end

"""
$(TYPEDEF)

Base for types which define equations for optimization.
"""
abstract type AbstractOptimizationProblem{isinplace} <: AbstractSciMLProblem end

"""
$(TYPEDEF)

Base for types which define nonlinear solve problems (f(u)=0).
"""
abstract type AbstractNonlinearProblem{uType, isinplace} <: AbstractDEProblem end
const AbstractSteadyStateProblem{uType, isinplace} = AbstractNonlinearProblem{uType,
                                                                              isinplace}

"""
$(TYPEDEF)
"""
abstract type AbstractNoiseProblem <: AbstractDEProblem end

"""
$(TYPEDEF)

Base for types which define ODE problems.
"""
abstract type AbstractODEProblem{uType, tType, isinplace} <: AbstractDEProblem end

"""
$(TYPEDEF)

Base for types which define discrete problems.
"""
abstract type AbstractDiscreteProblem{uType, tType, isinplace} <:
              AbstractODEProblem{uType, tType, isinplace} end

"""
$(TYPEDEF)
"""
abstract type AbstractAnalyticalProblem{uType, tType, isinplace} <:
              AbstractODEProblem{uType, tType, isinplace} end

"""
$(TYPEDEF)

Base for types which define RODE problems.
"""
abstract type AbstractRODEProblem{uType, tType, isinplace, ND} <: AbstractDEProblem end

"""
$(TYPEDEF)

Base for types which define SDE problems.
"""
abstract type AbstractSDEProblem{uType, tType, isinplace, ND} <:
              AbstractRODEProblem{uType, tType, isinplace, ND} end

"""
$(TYPEDEF)

Base for types which define DAE problems.
"""
abstract type AbstractDAEProblem{uType, duType, tType, isinplace} <: AbstractDEProblem end

"""
$(TYPEDEF)

Base for types which define DDE problems.
"""
abstract type AbstractDDEProblem{uType, tType, lType, isinplace} <: AbstractDEProblem end

"""
$(TYPEDEF)
"""
abstract type AbstractConstantLagDDEProblem{uType, tType, lType, isinplace} <:
              AbstractDDEProblem{uType, tType, lType, isinplace} end

"""
$(TYPEDEF)
"""
abstract type AbstractSecondOrderODEProblem{uType, tType, isinplace} <:
              AbstractODEProblem{uType, tType, isinplace} end

"""
$(TYPEDEF)

Base for types which define BVP problems.
"""
abstract type AbstractBVProblem{uType, tType, isinplace} <:
              AbstractODEProblem{uType, tType, isinplace} end

"""
$(TYPEDEF)

Base for types which define jump problems.
"""
abstract type AbstractJumpProblem{P, J} <: AbstractDEProblem end

"""
$(TYPEDEF)

Base for types which define SDDE problems.
"""
abstract type AbstractSDDEProblem{uType, tType, lType, isinplace, ND} <: AbstractDEProblem end

"""
$(TYPEDEF)
"""
abstract type AbstractConstantLagSDDEProblem{uType, tType, lType, isinplace, ND} <:
              AbstractSDDEProblem{uType, tType, lType, isinplace, ND} end

"""
$(TYPEDEF)

Base for types which define PDE problems.
"""
abstract type AbstractPDEProblem <: AbstractDEProblem end

# Algorithms
"""
$(TYPEDEF)
"""
abstract type AbstractSciMLAlgorithm end

"""
$(TYPEDEF)
"""
abstract type AbstractDEAlgorithm <: AbstractSciMLAlgorithm end

"""
$(TYPEDEF)
"""
abstract type AbstractLinearAlgorithm <: AbstractSciMLAlgorithm end

"""
$(TYPEDEF)
"""
abstract type AbstractNonlinearAlgorithm <: AbstractSciMLAlgorithm end

"""
$(TYPEDEF)
"""
abstract type AbstractIntegralAlgorithm <: AbstractSciMLAlgorithm end

"""
$(TYPEDEF)
"""
abstract type AbstractOptimizationAlgorithm <: AbstractDEAlgorithm end

"""
$(TYPEDEF)
"""
abstract type AbstractSteadyStateAlgorithm <: AbstractDEAlgorithm end

"""
$(TYPEDEF)
"""
abstract type AbstractBVPAlgorithm <: AbstractDEAlgorithm end

"""
$(TYPEDEF)
"""
abstract type AbstractODEAlgorithm <: AbstractDEAlgorithm end

"""
$(TYPEDEF)
"""
abstract type AbstractSecondOrderODEAlgorithm <: AbstractDEAlgorithm end

"""
$(TYPEDEF)
"""
abstract type AbstractRODEAlgorithm <: AbstractDEAlgorithm end

"""
$(TYPEDEF)
"""
abstract type AbstractSDEAlgorithm <: AbstractDEAlgorithm end

"""
$(TYPEDEF)
"""
abstract type AbstractDAEAlgorithm <: AbstractDEAlgorithm end

"""
$(TYPEDEF)
"""
abstract type AbstractDDEAlgorithm <: AbstractDEAlgorithm end

"""
$(TYPEDEF)
"""
abstract type AbstractSDDEAlgorithm <: AbstractDEAlgorithm end

"""
$(TYPEDEF)
"""
abstract type EnsembleAlgorithm <: AbstractSciMLAlgorithm end

"""
$(TYPEDEF)
"""
abstract type AbstractSensitivityAlgorithm{CS, AD, FDT} <: AbstractSciMLAlgorithm end

"""
$(TYPEDEF)
"""
abstract type DAEInitializationAlgorithm <: AbstractSciMLAlgorithm end

"""
$(TYPEDEF)
"""
struct NoInit <: DAEInitializationAlgorithm end

# PDE Discretizations

"""
$(TYPEDEF)
"""
abstract type AbstractDiscretization <: AbstractSciMLAlgorithm end

# Discretization metadata
"""
$(TYPEDEF)

"""
abstract type AbstractDiscretizationMetadata{hasTime} end

# Monte Carlo Simulations
"""
$(TYPEDEF)
"""
abstract type AbstractEnsembleProblem <: AbstractSciMLProblem end

"""
$(TYPEDEF)
"""
abstract type AbstractEnsembleEstimator <: AbstractSciMLAlgorithm end

export EnsembleProblem
export EnsembleSolution, EnsembleTestSolution, EnsembleSummary

"""
$(TYPEDEF)
"""
abstract type AbstractDiffEqInterpolation end

"""
$(TYPEDEF)
"""
abstract type AbstractDEOptions end

"""
$(TYPEDEF)
"""
abstract type DECache end

"""
$(TYPEDEF)
"""
abstract type DECallback end

"""
$(TYPEDEF)
"""
abstract type AbstractContinuousCallback <: DECallback end

"""
$(TYPEDEF)
"""
abstract type AbstractDiscreteCallback <: DECallback end

# Integrators
"""
$(TYPEDEF)
"""
abstract type DEIntegrator{Alg, IIP, U, T} end

"""
$(TYPEDEF)
"""
abstract type AbstractSteadyStateIntegrator{Alg, IIP, U} <:
              DEIntegrator{Alg, IIP, U, Nothing} end

"""
$(TYPEDEF)
"""
abstract type AbstractODEIntegrator{Alg, IIP, U, T} <: DEIntegrator{Alg, IIP, U, T} end

"""
$(TYPEDEF)
"""
abstract type AbstractSecondOrderODEIntegrator{Alg, IIP, U, T} <:
              DEIntegrator{Alg, IIP, U, T} end

"""
$(TYPEDEF)
"""
abstract type AbstractRODEIntegrator{Alg, IIP, U, T} <: DEIntegrator{Alg, IIP, U, T} end

"""
$(TYPEDEF)
"""
abstract type AbstractSDEIntegrator{Alg, IIP, U, T} <: DEIntegrator{Alg, IIP, U, T} end

"""
$(TYPEDEF)
"""
abstract type AbstractDDEIntegrator{Alg, IIP, U, T} <: DEIntegrator{Alg, IIP, U, T} end

"""
$(TYPEDEF)
"""
abstract type AbstractDAEIntegrator{Alg, IIP, U, T} <: DEIntegrator{Alg, IIP, U, T} end

"""
$(TYPEDEF)
"""
abstract type AbstractSDDEIntegrator{Alg, IIP, U, T} <: DEIntegrator{Alg, IIP, U, T} end

# Solutions
"""
$(TYPEDEF)
"""
abstract type AbstractNoTimeSolution{T, N} <: AbstractArray{T, N} end

"""
$(TYPEDEF)
"""
abstract type AbstractTimeseriesSolution{T, N, A} <: AbstractDiffEqArray{T, N, A} end

"""
$(TYPEDEF)
"""
abstract type AbstractEnsembleSolution{T, N, A} <: AbstractVectorOfArray{T, N, A} end

"""
$(TYPEDEF)
"""
abstract type AbstractNoiseProcess{T, N, A, isinplace} <: AbstractDiffEqArray{T, N, A} end

"""
Union of all base solution types.

Uses a Union so that solution types can be `<: AbstractArray`
"""
const AbstractSciMLSolution = Union{AbstractTimeseriesSolution,
                                    AbstractNoTimeSolution,
                                    AbstractEnsembleSolution,
                                    AbstractNoiseProcess}

"""
$(TYPEDEF)
"""
abstract type AbstractLinearSolution{T, N} <: AbstractNoTimeSolution{T, N} end

"""
$(TYPEDEF)
"""
abstract type AbstractNonlinearSolution{T, N} <: AbstractNoTimeSolution{T, N} end

"""
$(TYPEDEF)
"""
abstract type AbstractIntegralSolution{T, N} <: AbstractNoTimeSolution{T, N} end

"""
$(TYPEDEF)
"""
const AbstractSteadyStateSolution{T, N} = AbstractNonlinearSolution{T, N}

"""
$(TYPEDEF)
"""
abstract type AbstractAnalyticalSolution{T, N, S} <: AbstractTimeseriesSolution{T, N, S} end

"""
$(TYPEDEF)
"""
abstract type AbstractODESolution{T, N, S} <: AbstractTimeseriesSolution{T, N, S} end

# Needed for plot recipes
"""
$(TYPEDEF)
"""
abstract type AbstractDDESolution{T, N, S} <: AbstractODESolution{T, N, S} end

"""
$(TYPEDEF)
"""
abstract type AbstractRODESolution{T, N, S} <: AbstractODESolution{T, N, S} end

"""
$(TYPEDEF)
"""
abstract type AbstractDAESolution{T, N, S} <: AbstractODESolution{T, N, S} end

"""
$(TYPEDEF)
"""
abstract type AbstractPDETimeSeriesSolution{T, N, S, D} <:
              AbstractTimeseriesSolution{T, N, S} end

"""
$(TYPEDEF)
<<<<<<< HEAD
"""
abstract type AbstractPDENoTimeSolution{T, N, S, D} <:
              AbstractNoTimeSolution{T, N} end

"""
$(TYPEDEF)
"""
const AbstractPDESolution{T, N, S, D} = Union{AbstractPDETimeSeriesSolution{T, N, S, D},
                                              AbstractPDENoTimeSolution{T, N, S, D}}

"""
$(TYPEDEF)
"""
abstract type AbstractSensitivitySolution{T, N, S} <: AbstractTimeseriesSolution{T, N, S} end

# Misc
"""
$(TYPEDEF)
=======
>>>>>>> dea12c3c

Base for types defining SciML functions.
"""
abstract type AbstractSciMLFunction{iip} <: Function end

"""
$(TYPEDEF)

Base for types defining differential equation functions.
"""
abstract type AbstractDiffEqFunction{iip} <:
              AbstractSciMLFunction{iip} end

"""
$(TYPEDEF)

Base for types defining optimization functions.
"""
abstract type AbstractOptimizationFunction{iip} <: AbstractSciMLFunction{iip} end

"""
$(TYPEDEF)

Base for types which define the history of a delay differential equation.
"""
abstract type AbstractHistoryFunction end

"""
$(TYPEDEF)
"""
abstract type AbstractReactionNetwork <: Function end

"""
$(TYPEDEF)

Base type for AD choices.
"""
abstract type AbstractADType end

"""
$(TYPEDEF)

Internal. Used for signifying which AD context a derivative calculation is in.
"""
abstract type ADOriginator end

"""
$(TYPEDEF)

Internal. Used for signifying the AD context comes from a ChainRules.jl definition.
"""
struct ChainRulesOriginator <: ADOriginator end

"""
$(TYPEDEF)

Internal. Used for signifying the AD context comes from a ReverseDiff.jl context.
"""
struct ReverseDiffOriginator <: ADOriginator end

"""
$(TYPEDEF)

Internal. Used for signifying the AD context comes from a Tracker.jl context.
"""
struct TrackerOriginator <: ADOriginator end

include("utils.jl")
include("function_wrappers.jl")
include("scimlfunctions.jl")
include("alg_traits.jl")

<<<<<<< HEAD
unwrapped_f(f) = f
unwrapped_f(f::Void) = unwrapped_f(f.f)
function unwrapped_f(f::FunctionWrappersWrappers.FunctionWrappersWrapper)
    unwrapped_f(f.fw[1].obj[])
end

function specialization(f::Union{ODEFunction{iip, specialize},
                                 SDEFunction{iip, specialize}, DDEFunction{iip, specialize},
                                 SDDEFunction{iip, specialize},
                                 DAEFunction{iip, specialize},
                                 DynamicalODEFunction{iip, specialize},
                                 SplitFunction{iip, specialize},
                                 DynamicalSDEFunction{iip, specialize},
                                 SplitSDEFunction{iip, specialize},
                                 DynamicalDDEFunction{iip, specialize},
                                 DiscreteFunction{iip, specialize},
                                 RODEFunction{iip, specialize},
                                 NonlinearFunction{iip, specialize},
                                 OptimizationFunction{iip, specialize}}) where {iip,
                                                                                specialize}
    specialize
end

specialization(f::AbstractSciMLFunction) = FullSpecialize

"""
$(TYPEDEF)
"""
abstract type AbstractParameterizedFunction{iip} <: AbstractODEFunction{iip} end

=======
>>>>>>> dea12c3c
include("problems/problem_utils.jl")
include("problems/discrete_problems.jl")
include("problems/steady_state_problems.jl")
include("problems/analytical_problems.jl")
include("problems/basic_problems.jl")
include("problems/ode_problems.jl")
include("problems/rode_problems.jl")
include("problems/sde_problems.jl")
include("problems/noise_problems.jl")
include("problems/bvp_problems.jl")
include("problems/dae_problems.jl")
include("problems/dde_problems.jl")
include("problems/sdde_problems.jl")
include("problems/pde_problems.jl")
include("problems/problem_traits.jl")

include("solutions/basic_solutions.jl")
include("solutions/nonlinear_solutions.jl")
include("solutions/ode_solutions.jl")
include("solutions/rode_solutions.jl")
include("solutions/optimization_solutions.jl")
include("solutions/dae_solutions.jl")
include("solutions/pde_solutions.jl")
include("solutions/solution_interface.jl")

include("ensemble/ensemble_solutions.jl")
include("ensemble/ensemble_problems.jl")
include("ensemble/basic_ensemble_solve.jl")
include("ensemble/ensemble_analysis.jl")

include("solve.jl")
include("interpolation.jl")
include("integrator_interface.jl")
include("tabletraits.jl")
include("remake.jl")
include("callbacks.jl")

function discretize end
function symbolic_discretize end

isfunctionwrapper(x) = false
function wrapfun_oop end
function wrapfun_iip end
function unwrap_fw end

# Deprecated Quadrature things
const AbstractQuadratureProblem = AbstractIntegralProblem
const AbstractQuadratureAlgorithm = AbstractIntegralAlgorithm
const AbstractQuadratureSolution = AbstractIntegralSolution

# Deprecated High Level things
# All downstream uses need to be removed before removing

const DEAlgorithm = AbstractDEAlgorithm
const SciMLAlgorithm = AbstractSciMLAlgorithm
const DEProblem = AbstractDEProblem
const DEAlgorithm = AbstractDEAlgorithm
const DESolution = AbstractSciMLSolution
const SciMLSolution = AbstractSciMLSolution

export DEAlgorithm, SciMLAlgorithm, DEProblem, DEAlgorithm, DESolution, SciMLSolution

# deprecated operator interface
const AbstractDiffEqOperator = AbstractSciMLOperator
const AbstractDiffEqLinearOperator = AbstractSciMLLinearOperator
const AbstractDiffEqCompositeOperator = AbstractSciMLOperator

const DiffEqScaledOperator = ScaledOperator
function DiffEqScaledOperator(args...; kwargs...)
    @warn "SciMLBase.DiffEqScaledOperator is deprecated.
    Use SciMLOperators.ScaledOperator instead"

    ScaledOperator(args...; kwargs...)
end

const FactorizedDiffEqArrayOperator = InvertedOperator
function FactorizedDiffEqArrayOperator(args...; kwargs...)
    @warn "SciMLBase.FactorizedDiffEqArrayOperator is deprecated.
    Use SciMLOperators.InvertedOperator instead"

    InvertedOperator(args...; kwargs...)
end

const DiffEqIdentity = IdentityOperator
function DiffEqIdentity(u)
    @warn "SciMLBase.DiffEqIdentity is deprecated.
    Use SciMLOperators.IdentityOperator instead"

    IdentityOperator{size(u, 1)}()
end

const DiffEqScalar = SciMLOperators.ScalarOperator
function DiffEqScalar(args...; kwargs...)
    @warn "SciMLBase.DiffEqScalar is deprecated.
    Use SciMLOperators.ScaledOperator instead"

    ScalarOperator(args...; kwargs...)
end

const AffineDiffEqOperator = SciMLOperators.AffineOperator
function AffineDiffEqOperator(As, bs, cache = nothing)
    @warn "SciMLBase.AffineDiffEqOperator is deprecated.
    Use SciMLOperators.AffineOperator instead"

    A = AddedOperator(As)
    b = sum(bs)
    B = IdentityOperator{size(b, 1)}()
    AffineOperator(A, B, b)
end

const DiffEqArrayOperator = SciMLOperators.MatrixOperator
function DiffEqArrayOperator(args...; kwargs...)
    @warn "SciMLBase.DiffEqArrayOperator is deprecated.
    Use SciMLOperators.MatrixOperator instead"

    MatrixOperator(args...; kwargs...)
end

export DiffEqScaledOperator, FactorizedDiffEqArrayOperator, DiffEqIdentity,
       DiffEqScalar, AffineDiffEqOperator, DiffEqArrayOperator

# Exports
export AllObserved

export isinplace

export solve, solve!, init, discretize, symbolic_discretize

export LinearProblem, NonlinearProblem, IntegralProblem, OptimizationProblem

export IntegralProblem

export DiscreteProblem
export SteadyStateProblem, SteadyStateSolution
export NoiseProblem
export ODEProblem, ODESolution
export DynamicalODEFunction, DynamicalODEProblem,
       SecondOrderODEProblem, SplitFunction, SplitODEProblem
export SplitSDEProblem
export DynamicalSDEFunction, DynamicalSDEProblem
export RODEProblem, RODESolution, SDEProblem
export DAEProblem, DAESolution
export DDEProblem
export DynamicalDDEFunction, DynamicalDDEProblem,
       SecondOrderDDEProblem
export SDDEProblem
export PDEProblem
export IncrementingODEProblem

export BVProblem, TwoPointBVProblem

export remake

export ODEFunction, DiscreteFunction, SplitFunction, DAEFunction, DDEFunction,
       SDEFunction, SplitSDEFunction, RODEFunction, SDDEFunction, IncrementingODEFunction,
       NonlinearFunction

export OptimizationFunction

export EnsembleThreads, EnsembleDistributed, EnsembleSplitThreads, EnsembleSerial

export EnsembleAnalysis, EnsembleSummary

export tuples, intervals, TimeChoiceIterator

export step!, deleteat!, addat!, get_tmp_cache,
       full_cache, user_cache, u_cache, du_cache,
       rand_cache, ratenoise_cache,
       resize_non_user_cache!, deleteat_non_user_cache!, addat_non_user_cache!,
       terminate!,
       add_tstop!, has_tstop, first_tstop, pop_tstop!,
       add_saveat!, set_abstol!,
       set_reltol!, get_du, get_du!, get_dt, get_proposed_dt, set_proposed_dt!,
       u_modified!, savevalues!, reinit!, auto_dt_reset!, set_t!,
       set_u!, check_error, change_t_via_interpolation!, addsteps!,
       isdiscrete, reeval_internals_due_to_modification!

export ContinuousCallback, DiscreteCallback, CallbackSet, VectorContinuousCallback

end<|MERGE_RESOLUTION|>--- conflicted
+++ resolved
@@ -475,7 +475,6 @@
 
 """
 $(TYPEDEF)
-<<<<<<< HEAD
 """
 abstract type AbstractPDENoTimeSolution{T, N, S, D} <:
               AbstractNoTimeSolution{T, N} end
@@ -494,8 +493,6 @@
 # Misc
 """
 $(TYPEDEF)
-=======
->>>>>>> dea12c3c
 
 Base for types defining SciML functions.
 """
@@ -568,7 +565,6 @@
 include("scimlfunctions.jl")
 include("alg_traits.jl")
 
-<<<<<<< HEAD
 unwrapped_f(f) = f
 unwrapped_f(f::Void) = unwrapped_f(f.f)
 function unwrapped_f(f::FunctionWrappersWrappers.FunctionWrappersWrapper)
@@ -599,8 +595,6 @@
 """
 abstract type AbstractParameterizedFunction{iip} <: AbstractODEFunction{iip} end
 
-=======
->>>>>>> dea12c3c
 include("problems/problem_utils.jl")
 include("problems/discrete_problems.jl")
 include("problems/steady_state_problems.jl")
