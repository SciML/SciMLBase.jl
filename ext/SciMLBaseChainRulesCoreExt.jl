--- conflicted
+++ resolved
@@ -110,20 +110,6 @@
     ODESolutionAdjoint
 end
 
-<<<<<<< HEAD
-# function ChainRulesCore.rrule(
-#         ::Type{
-#             <:SDESolution{uType, tType, isinplace, P, NP, F, G, K,
-#             ND
-#         }}, u,
-#         args...) where {uType, tType, isinplace, P, NP, F, G, K, ND}
-#     function SDESolutionAdjoint(ȳ)
-#         (NoTangent(), ȳ, ntuple(_ -> NoTangent(), length(args))...)
-#     end
-# 
-#     SDESolution{uType, tType, isinplace, P, NP, F, G, K, ND}(u, args...), SDESolutionAdjoint
-# end
-=======
 function ChainRulesCore.rrule(
         ::Type{
             <:RODESolution{uType, tType, isinplace, P, NP, F, G, K,
@@ -137,7 +123,6 @@
     RODESolution{uType, tType, isinplace, P, NP, F, G, K, ND}(u, args...),
     RODESolutionAdjoint
 end
->>>>>>> 9b4f6c71
 
 function ChainRulesCore.rrule(::SciMLBase.EnsembleSolution, sim, time, converged)
     out = EnsembleSolution(sim, time, converged)
