[deps]
Documenter = "e30172f5-a6a5-5a46-863b-614d45cd2de4"
ModelingToolkit = "961ee093-0014-501f-94e3-6117800e7a78"
OrdinaryDiffEq = "1dea7af3-3e70-54e6-95c3-0bf5283fa5ed"
Plots = "91a5bcdd-55d7-5caf-9e0b-520d859cae80"
SciMLBase = "0bca4576-84f4-4d90-8ffe-ffa030f20462"
StochasticDiffEq = "789caeaf-c7a9-5a7d-9973-96adeb23e2a0"

[compat]
Documenter = "1"
ModelingToolkit = "8.35, 9"
<<<<<<< HEAD
OrdinaryDiffEq = "6"
Plots = "1"
SciMLBase = "1.74, 2"
=======
SciMLBase = "1.74, 2"
StochasticDiffEq = "6"
>>>>>>> 3f85a4e2
<|MERGE_RESOLUTION|>--- conflicted
+++ resolved
@@ -9,11 +9,7 @@
 [compat]
 Documenter = "1"
 ModelingToolkit = "8.35, 9"
-<<<<<<< HEAD
 OrdinaryDiffEq = "6"
 Plots = "1"
 SciMLBase = "1.74, 2"
-=======
-SciMLBase = "1.74, 2"
-StochasticDiffEq = "6"
->>>>>>> 3f85a4e2
+StochasticDiffEq = "6"