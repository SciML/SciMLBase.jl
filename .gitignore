<<<<<<< HEAD
Manifest.toml
.*.swp
=======
/Manifest.toml
.*.swp

# vscode stuff
.vscode
.vscode/*
>>>>>>> 0d55f562
<|MERGE_RESOLUTION|>--- conflicted
+++ resolved
@@ -1,11 +1,6 @@
-<<<<<<< HEAD
 Manifest.toml
-.*.swp
-=======
-/Manifest.toml
 .*.swp
 
 # vscode stuff
 .vscode
-.vscode/*
->>>>>>> 0d55f562
+.vscode/*